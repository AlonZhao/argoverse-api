"""Utilities for submitting to Argoverse tracking and forecasting competitions"""

import os
from typing import Dict

import h5py
import tempfile
import shutil
import zipfile
import numpy as np

NUM_TEST_SEQUENCE = 79391


def generate_forecasting_h5(
    data: Dict[int, np.ndarray], output_path: str, filename: str = "argoverse_forecasting_baseline"
):
    """
    Helper function to generate the result h5 file for argoverse forecasting challenge
    
    Args:
        data: a dictionary of trajectory, with the key being the sequence ID. For each sequence, the trajectory should be stored in a (9,30,2) np.ndarray
        output_path: path to the output directory to store the output h5 file
        filename: to be used as the name of the file
        
    Returns:
        
    """

    if not os.path.exists(output_path):
        os.makedirs(output_path)
    hf = h5py.File(os.path.join(output_path, filename + ".h5"), "w")

    d_all = []
    counter = 0
    for key, value in data.items():
        print("\r" + str(counter + 1) + "/" + str(len(data)), end="")
        assert (
            type(key) == int
        ), f"ERROR: The dict key should be of type int representing the sequence ID, currently getting {type(key)}"
        assert value.shape == (
            9,
            30,
            2,
        ), f"ERROR: the data should be of shape (9,30,2), currently getting {value.shape}"

        value = value.reshape(270, 2)

        d = np.array([[key, np.float32(x), np.float32(y)] for x, y in value])

        if len(d_all) == 0:
            d_all = d
        else:
            d_all = np.concatenate([d_all, d], 0)
        counter += 1
<<<<<<< HEAD
    hf.create_dataset('argoverse_forecasting', data=d_all, compression="gzip", compression_opts=9)
    hf.close()
    
def generate_tracking_zip(input_path: str, output_path: str, filename: str ='argoverse_tracking'):
    """
    Helper function to generate the result zip file for argoverse tracking challenge
    
    Args:
        input path: path to the input directory which contain per_sweep_annotations_amodal/
        output_path: path to the output directory to store the output zip file
        filename: to be used as the name of the file
        
    Returns:
        
    """
    
    if not os.path.exists(output_path):
        os.makedirs(output_path)
    dirpath = tempfile.mkdtemp()

    if not os.path.exists(output_path):
        os.makedirs(output_path)

    for log_id in os.listdir(input_path):
        if log_id.startswith('.'):
            continue
        shutil.copytree(os.path.join(input_path,log_id,'per_sweep_annotations_amodal'),os.path.join(dirpath,log_id,'per_sweep_annotations_amodal'))

    shutil.make_archive(os.path.join(output_path,'argoverse_tracking'), 'zip',dirpath)
    shutil.rmtree(dirpath)
=======
    hf.create_dataset("argoverse_forecasting", data=d_all, compression="gzip", compression_opts=9)
    hf.close()
>>>>>>> 20c4a5f5
<|MERGE_RESOLUTION|>--- conflicted
+++ resolved
@@ -53,9 +53,9 @@
         else:
             d_all = np.concatenate([d_all, d], 0)
         counter += 1
-<<<<<<< HEAD
-    hf.create_dataset('argoverse_forecasting', data=d_all, compression="gzip", compression_opts=9)
+    hf.create_dataset("argoverse_forecasting", data=d_all, compression="gzip", compression_opts=9)
     hf.close()
+    
     
 def generate_tracking_zip(input_path: str, output_path: str, filename: str ='argoverse_tracking'):
     """
@@ -83,8 +83,4 @@
         shutil.copytree(os.path.join(input_path,log_id,'per_sweep_annotations_amodal'),os.path.join(dirpath,log_id,'per_sweep_annotations_amodal'))
 
     shutil.make_archive(os.path.join(output_path,'argoverse_tracking'), 'zip',dirpath)
-    shutil.rmtree(dirpath)
-=======
-    hf.create_dataset("argoverse_forecasting", data=d_all, compression="gzip", compression_opts=9)
-    hf.close()
->>>>>>> 20c4a5f5
+    shutil.rmtree(dirpath)